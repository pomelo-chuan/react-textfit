--- conflicted
+++ resolved
@@ -1,10 +1,5 @@
-<<<<<<< HEAD
-import React, { createClass, PropTypes } from 'react';
-=======
 import React from 'react';
 import PropTypes from 'prop-types';
-import { findDOMNode } from 'react-dom';
->>>>>>> d7375126
 import shallowEqual from './utils/shallowEqual';
 import series from './utils/series';
 import whilst from './utils/whilst';
